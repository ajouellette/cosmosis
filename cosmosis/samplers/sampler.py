sampler_registry = {}
from cosmosis.runtime.attribution import PipelineAttribution
from .hints import Hints

class Sampler(object):
    needs_output = True
    sampler_outputs = []
<<<<<<< HEAD
    understands_fast_subspaces = False

=======
    parallel_output = False
    is_parallel_sampler = False
>>>>>>> 00f006b1
    class __metaclass__(type):
        def __init__(cls, name, b, d):
            type.__init__(cls, name, b, d)
            if name in ["Sampler", "ParallelSampler"]:
                return
            if not name.endswith("Sampler"):
                raise ValueError("Sampler classes must be named [Name]Sampler")
            config_name = name[:-len("Sampler")].lower()
            sampler_registry[config_name] = cls
    
    def __init__(self, ini, pipeline, output):
        self.ini = ini
        self.pipeline = pipeline
        self.output = output
        self.attribution = PipelineAttribution(self.pipeline.modules)
        self.distribution_hints = Hints()
        self.name = self.__class__.__name__[:-len("Sampler")].lower()
        if self.output:
            for p in pipeline.output_names():
                self.output.add_column(p, float)
            for p,ptype in self.sampler_outputs:
                self.output.add_column(p, ptype)
            output.metadata("n_varied", len(self.pipeline.varied_params))

            self.attribution.write_output(self.output)
        blinding_header = self.ini.getboolean("output","blinding-header", False)
        if blinding_header and self.output:
            output.comment("")
            output.comment("Blank lines prevent accidental unblinding")
            for i in xrange(250):
                output.comment("")

    def read_ini(self, option, option_type, default=None):
        """
        Read option from the ini file for this sampler
        and also save to the output file if it exists
        """
        if option_type is float:
            val = self.ini.getfloat(self.name, option, default)
        elif option_type is int:
            val = self.ini.getint(self.name, option, default)
        elif option_type is bool:
            val = self.ini.getboolean(self.name, option, default)
        elif option_type is str:
            val = self.ini.get(self.name, option, default)
        else:
            raise ValueError("Internal cosmosis sampler error: "
                "tried to read ini file option with unknown type %s"%str(option_type))
        if self.output:
            self.output.metadata(option, str(val))
        return val


    def config(self):
        ''' Set up sampler (could instead use __init__) '''
        pass

    def execute(self):
        ''' Run one (self-determined) iteration of sampler.
            Should be enough to test convergence '''
        raise NotImplementedError

    def is_converged(self):
        return False
    
    def start_estimate(self):
        if self.distribution_hints.has_peak():
            start = self.distribution_hints.get_peak()
        else:
            start = self.pipeline.start_vector()
        return start



class ParallelSampler(Sampler):
    parallel_output = True
    is_parallel_sampler = True
    def __init__(self, ini, pipeline, output, pool=None):
        Sampler.__init__(self, ini, pipeline, output)
        self.pool = pool

    def worker(self):
        ''' Default to a map-style worker '''
        if self.pool:
            self.pool.wait()
        else:
            raise RuntimeError("Worker function called when no parallel pool exists!")

    def is_master(self):
        return self.pool is None or self.pool.is_master()
<|MERGE_RESOLUTION|>--- conflicted
+++ resolved
@@ -5,13 +5,10 @@
 class Sampler(object):
     needs_output = True
     sampler_outputs = []
-<<<<<<< HEAD
     understands_fast_subspaces = False
-
-=======
     parallel_output = False
     is_parallel_sampler = False
->>>>>>> 00f006b1
+
     class __metaclass__(type):
         def __init__(cls, name, b, d):
             type.__init__(cls, name, b, d)
