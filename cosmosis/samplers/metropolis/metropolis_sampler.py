--- conflicted
+++ resolved
@@ -47,12 +47,7 @@
         start = self.define_parameters(random_start)
         print("MCMC starting point:")
         for param, x in zip(self.pipeline.varied_params, start):
-<<<<<<< HEAD
-            print "    ", param, x
-=======
             print("    ", param, x)
-        self.n = self.read_ini("nsteps", int, default=100)
->>>>>>> 8dbc983a
 
         #Covariance matrix
         covmat = self.load_covariance_matrix()
@@ -105,14 +100,8 @@
         self.analytics.add_traces(traces)	
 
         rate = self.sampler.accepted * 100.0 / self.sampler.iterations
-<<<<<<< HEAD
-        print "Accepted %d / %d samples (%.2f%%)\n" % \
-            (self.sampler.accepted, self.sampler.iterations, rate)
-=======
         print("Accepted %d / %d samples (%.2f%%)\n" % \
             (self.sampler.accepted, self.sampler.iterations, rate))
-        self.sampler.tune()
->>>>>>> 8dbc983a
 
     def is_converged(self):
          # user has pressed Ctrl-C
