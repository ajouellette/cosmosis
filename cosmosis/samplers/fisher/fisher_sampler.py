--- conflicted
+++ resolved
@@ -1,12 +1,6 @@
-from .. import Sampler
-<<<<<<< HEAD
+from .. import ParallelSampler
 from .fisher import compute_fisher_matrix
 from ...datablock import BlockError
-
-=======
-from .. import ParallelSampler
-from . import fisher
->>>>>>> 4796afe8
 import numpy as np
 
 def compute_fisher_vector(p):
