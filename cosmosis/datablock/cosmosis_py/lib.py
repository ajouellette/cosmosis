--- conflicted
+++ resolved
@@ -3,16 +3,8 @@
 import os
 
 source_dir = os.path.dirname(__file__)
-libcosmosis_path = source_dir + "/../libcosmosis.so"
-
-<<<<<<< HEAD
-import os
-dirname = os.path.split(__file__)[0]
-libpath = os.path.join(dirname, os.path.pardir, "libcosmosis.so")
-dll = ct.cdll.LoadLibrary(libpath)
-=======
+libcosmosis_path = os.path.join(source_dir, os.path.pardir, "libcosmosis.so")
 dll = ct.cdll.LoadLibrary(libcosmosis_path)
->>>>>>> ea94de25
 
 # We export a symbol in the C code to tell us this
 enum_size = ct.c_int.in_dll(dll, "cosmosis_enum_size").value
