--- conflicted
+++ resolved
@@ -166,8 +166,7 @@
     try:
         output_options = dict(ini.items('output'))
     except configparser.NoSectionError:
-        sys.stderr.write("ERROR:\nFor the sampler (%s) you chose in the [runtime] section of the ini file I also need an [output] section describing how to save results\n\n"%sample_method)
-        sys.exit(1)
+        raise ValueError("ERROR:\nFor the sampler (%s) you chose in the [runtime] section of the ini file I also need an [output] section describing how to save results\n\n"%sample_method)
     #Additionally we tell the output here if
     #we are parallel or not.
     if (pool is not None) and (sampler_class.parallel_output):
@@ -273,59 +272,8 @@
             print("****************************")
             print("* Running sampler {}/{}: {}".format(sampler_number+1,number_samplers, sampler_name))
 
-<<<<<<< HEAD
-        if sampler_class.needs_output and \
-           (pool is None 
-            or pool.is_master() 
-            or sampler_class.parallel_output):
-
-            #create the output files and methods.
-            try:
-                output_options = dict(ini.items('output'))
-            except configparser.NoSectionError:
-                sys.stderr.write("ERROR:\nFor the sampler (%s) you chose in the [runtime] section of the ini file I also need an [output] section describing how to save results\n\n"%sample_method)
-                return 1
-            #Additionally we tell the output here if
-            #we are parallel or not.
-            if (pool is not None) and (sampler_class.parallel_output):
-                output_options['rank'] = pool.rank
-                output_options['parallel'] = pool.size
-
-            #Give different output filenames to the different sampling steps
-            #Only change if this is not the last sampling step - the final
-            #one retains the name in the output file.
-            # Change, e.g. demo17.txt to demo17.fisher.txt
-            if ("filename" in output_options) and (sampler_number<number_samplers-1):
-                filename = output_options['filename']
-                filename, ext = os.path.splitext(filename)
-                filename += '.' + sampler_name
-                filename += ext
-                output_options['filename'] = filename
-
-
-            #Generate the output from a factory
-            output = output_module.output_from_options(output_options, resume)
-            output.metadata("sampler", sample_method)
-
-            if ("filename" in output_options):
-                print("* Saving output -> {}".format(output_options['filename']))
-
-
-        else:
-            #some samplers, like the test one, do not need an output
-            #file of the usual type.  In fact giving them one would be
-            #a bad idea, because they might over-write something important.
-            #so we just give them none.
-            output = None
-
-        # Finish the printout from above
-        if pool is None or pool.is_master():
-            print("****************************")
-=======
         output = setup_output(sampler_class, sampler_number, ini, pool, number_samplers, sample_method)
-
         print("****************************")
->>>>>>> 3a14969e
 
         #Initialize our sampler, with the class we got above.
         #It needs an extra pool argument if it is a ParallelSampler.
@@ -341,7 +289,6 @@
         sampler.distribution_hints.update(distribution_hints)
         sampler.config()
 
-<<<<<<< HEAD
         # Potentially resume
         if resume and sampler_class.needs_output and \
             sampler_class.supports_resume and \
@@ -350,56 +297,8 @@
             or sampler_class.parallel_output):
            sampler.resume()
 
-        #If there is an output file, save the ini information to
-        #it as well.  We do it here since it's nicer to have it
-        #after the sampler options that get written in sampler.config.
-        if output is not None:
-            #Create a buffer to store the output:
-            output.comment("START_OF_PARAMS_INI")
-            comment_wrapper = output.comment_file_wrapper()
-            ini.write(comment_wrapper)
-            output.comment("END_OF_PARAMS_INI")
-            #Do the same with the values file.
-            #Unfortunately that means reading it in again;
-            #if we ever refactor this bit we could eliminate that.
-            if values is None:
-                values_ini=Inifile(pipeline.values_filename)
-            else:
-                values_ini=values
-            output.comment("START_OF_VALUES_INI")
-            values_ini.write(comment_wrapper)
-            output.comment("END_OF_VALUES_INI")
-
-            output.comment("START_OF_PRIORS_INI")
-            for priors_file in pipeline.priors_files:
-                prior_ini=Inifile(priors_file)
-                prior_ini.write(comment_wrapper)
-            output.comment("END_OF_PRIORS_INI")
-
-
-        # Run the sampler until convergence
-        # which really means "finished" here - 
-        # a sampler can "converge" just by reaching the 
-        # limit of the number of samples it is allowed.
-        if not pool or pool.is_master():
-            while not sampler.is_converged():
-                sampler.execute()
-                #Flush any output. This is to stop
-                #a problem in some MPI cases where loads
-                #of output is built up before being written.
-                if output:
-                    output.flush()
-            # If we are in parallel tell the other processors to end the 
-            # loop and prepare for the next sampler
-            if pool and sampler.is_parallel_sampler:
-                pool.close()
-        else:
-            if sampler.is_parallel_sampler:
-                sampler.worker()
-=======
         if output:
             write_header_output(output, ini, values, pipeline)
->>>>>>> 3a14969e
 
         sampler_main_loop(sampler, output, pool)
 
