--- conflicted
+++ resolved
@@ -1,6 +1,3 @@
-<<<<<<< HEAD
-from builtins import object
-=======
 #coding: utf-8
 
 
@@ -13,9 +10,8 @@
 Applications can get by only knowing about the :class:`Prior` superclass.
 
 """
-
-
->>>>>>> 2e20686c
+from builtins import object
+
 from . import config
 import numpy as np
 import math
