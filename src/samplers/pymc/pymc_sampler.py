from sampler import ParallelSampler
import numpy as np
from analytics import Analytics
import logging

PYMC_INI_SECTION = "pymc"


class PyMCSampler(ParallelSampler):

    def config(self):
        # lazy pymc import to avoid dependency when using other samplers
        import pymc
        self.pymc = pymc

        self.verbose = logging.getLogger().level > logging.WARNING

        # load sampling parameters
        self.num_samples = 0

        self.nsteps = self.ini.getint(PYMC_INI_SECTION, "nsteps", 100)
        self.samples = self.ini.getint(PYMC_INI_SECTION, "samples", 1000)
        fburn = self.ini.getfloat(PYMC_INI_SECTION, "burn_fraction", 0.0)
        if not 0.0 <= fburn < 1.0:
            raise RuntimeError("Error: burn_fraction outside "
                               "allowed range: %f" % (fburn,))

        self.nburn = int(fburn*self.samples)
        self.Rconverge = self.ini.getfloat(PYMC_INI_SECTION, "Rconverge", 1.02)

        params = self.define_parameters()

        @pymc.data
        @pymc.stochastic(verbose=self.verbose)
        def data_likelihood(params=params, value=0.0):
            like, extra = self.pipeline.likelihood(params)
            return like

        self.mcmc = self.pymc.MCMC(input={'data_likelihood': data_likelihood,
                                          'params': params},
                                   db='ram', verbose=0)

        try:
            covmat = self.load_covariance_matrix()
        except IOError:
            covmat = None

        # determine step method
        self.do_adaptive = self.ini.getboolean(PYMC_INI_SECTION,
                                               "adaptive_mcmc",
                                               False)
        if self.do_adaptive:
            delay = 100
        else:
            delay = 10000000000

        if covmat is not None:
            self.mcmc.use_step_method(self.pymc.AdaptiveMetropolis,
                                      params,
                                      cov=covmat,
<<<<<<< HEAD
                                      interval=self.nsteps,
                                      delay=self.nburn,
=======
                                      interval=100,
                                      delay=delay,
>>>>>>> 2de4972c
                                      verbose=0)
        else:
            for p in params:
                self.mcmc.use_step_method(self.pymc.Metropolis, p, verbose=0)

        self.analytics = Analytics(self.pipeline.varied_params, self.pool)

    def sample(self):
        if self.num_samples < self.nburn:
            steps = min(self.nsteps, self.nburn - self.num_samples)
        else:
            steps = min(self.nsteps, self.samples - self.num_samples)

        # take steps MCMC steps
        self.mcmc.sample(steps, progress_bar=False, tune_throughout=False)
        self.num_samples += steps

        traces = np.array([[param.denormalize(x)
                           for x in self.mcmc.trace(str(param))]
                           for param in self.pipeline.varied_params]).T

        # TODO: do we output burned samples?
        for trace in traces:
            self.output.parameters(trace)

        self.analytics.add_traces(traces)

        self.output.log_noisy("Done %d iterations"%self.num_samples)

    def worker(self):
        while not self.is_converged():
            self.sample()

    def execute(self):
        self.sample()

    def is_converged(self):
        if self.num_samples >= self.samples:
            return True
        elif self.num_samples > 0 and self.pool is not None:
            return np.all(self.analytics.gelman_rubin() <= self.Rconverge)
        else:
            return False

    def load_covariance_matrix(self):
        covmat_filename = self.ini.get(PYMC_INI_SECTION, "covmat", "")
        covmat = np.loadtxt(covmat_filename)

        if covmat.ndim == 0:
            covmat = covmat.reshape((1, 1))
        elif covmat.ndim == 1:
            covmat = np.diag(covmat**2)

        nparams = len(self.pipeline.varied_params)
        if covmat.shape != (nparams, nparams):
            raise ValueError("The covariance matrix was shape (%d x %d), "
                             "but there are %d varied parameters." %
                             (covmat.shape[0], covmat.shape[1], nparams))

        # normalize covariance matrix
        r = np.array([param.width() for param
                      in self.pipeline.varied_params])
        for i in xrange(covmat.shape[0]):
            covmat[i, :] /= r
            covmat[:, i] /= r

        # reorder to PyMC variable ordering

        return covmat

    # create PyMC parameter objects
    def define_parameters(self):
        ''' Create PyMC parameter objects based on varied params '''
        priors = []
        for param in self.pipeline.varied_params:
            prior = param.prior
            start_value = param.normalize(param.random_point())

            if prior is None or isinstance(prior, UniformPrior):
                # uniform prior
                priors.append(self.pymc.Uniform(str(param),
                                                lower=0.0,
                                                upper=1.0,
                                                value=start_value))
            elif isinstance(prior, GaussianPrior):
                width = param.width()
                mu = (prior.mu-param.limits[0])/width
                tau = width**2/prior.sigma2

                priors.append(self.pymc.Normal(str(param),
                                               mu=mu,
                                               tau=tau,
                                               value=start_value))
            elif isinstance(prior, ExponentialPrior):
                width = param.width()
                priors.append(self.pymc.Exponential(str(param),
                                                    beta=width / prior.beta,
                                                    value=start_value))
            else:
                raise RuntimeError("Unknown prior type in PyMC sampler")
        return priors<|MERGE_RESOLUTION|>--- conflicted
+++ resolved
@@ -58,13 +58,8 @@
             self.mcmc.use_step_method(self.pymc.AdaptiveMetropolis,
                                       params,
                                       cov=covmat,
-<<<<<<< HEAD
                                       interval=self.nsteps,
-                                      delay=self.nburn,
-=======
-                                      interval=100,
                                       delay=delay,
->>>>>>> 2de4972c
                                       verbose=0)
         else:
             for p in params:
