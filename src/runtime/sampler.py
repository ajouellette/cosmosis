--- conflicted
+++ resolved
@@ -13,14 +13,9 @@
                 raise ValueError("Sampler classes must be named [Name]Sampler")
             config_name = name[:-len("Sampler")].lower()
             sampler_registry[config_name] = cls
-<<<<<<< HEAD
             print "Registering: %s as %s" % (config_name, name)
     
     def __init__(self, ini, pipeline, output):
-=======
-
-    def __init__(self, ini, pipeline):
->>>>>>> 998108a5
         self.ini = ini
         self.pipeline = pipeline
         self.output = output
