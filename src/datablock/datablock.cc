--- conflicted
+++ resolved
@@ -2,13 +2,8 @@
 
 using namespace std;
 
-<<<<<<< HEAD
-bool cosmosis::DataBlock::has_val(string const& section,
-                                              string const& name) const
-=======
-DATABLOCK_STATUS cosmosis::DataBlock::has_val(string section,
+bool cosmosis::DataBlock::has_val(string section,
                                               string name) const
->>>>>>> b1fc292b
 {
   downcase(section); downcase(name);
   auto isec = sections_.find(section);
