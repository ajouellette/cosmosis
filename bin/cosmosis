#!/usr/bin/env python

import sys
import argparse
import os

from cosmosis.runtime.config import Inifile, CosmosisConfigurationError
from cosmosis.runtime.pipeline import LikelihoodPipeline
from cosmosis.runtime import mpi_pool
from cosmosis.runtime.utils import ParseExtraParameters
from cosmosis.samplers.sampler import sampler_registry, ParallelSampler
from cosmosis import output as output_module
import ConfigParser

RUNTIME_INI_SECTION = "runtime"


# TODO: find better home for this.  Utils?
class ParseExtraParameters(argparse.Action):
    def __call__(self, parser, args, values, option_string=None):
        result = {}
        for arg in values:
            section, param_value = arg.split('.',1)
            param,value = param_value.split('=',1)
            result[(section,param)] = value
        setattr(args, self.dest, result)


def demo_1_special (args):
<<<<<<< HEAD
    if "demo1" in args.inifile:
=======
    if "demo1.ini" in args.inifile:
>>>>>>> 9677450e
        print
        print "Congratulations: you have just run cosmosis demo one!"
        if os.path.exists("./conda"):
            print 
            print "You can make plots of the outputs of this using this command:"
            print "  postprocess demos/demo1.ini -o plots -p demo1"
            print
            print "If you get a message about 'Abort Trap 6' then see the FAQ:"
            print "https://bitbucket.org/joezuntz/cosmosis/wiki/FAQ"
            print
            print "Then you can try out the other demos..."
            print "... and read the information about plotting their output and what they are doing online."
            print "Please get in touch with any problems, ideally by filing an Issue. Thanks!"
        else:
            print "You can make plots of the outputs of this using the command:"
            print
            print "postprocess demos/demo1.ini -o plots -p demo1"
            print
            print "Then you can try out the other demos..."
            print "... and read the information about plotting their output and what they are doing online."
            print "Please get in touch with any problems, ideally by filing an Issue. Thanks!"
            print


def demo_10_special (args):
<<<<<<< HEAD
    if   "demo10" in args.inifile   and   not os.getenv ("HALOFIT", ""):
        print
        print "Welcome to demo10!  PLEASE NOTE: There are two flavours of "
        print "this demo, "
        print "selected through an environment variable called `HALOFIT'; "
        print "this variable is not currently set, so we are giving it the "
        print "value `halofit'.  Please see the wiki for more information: "
=======
    if   "demo10.ini" in args.inifile   and   not os.getenv ("HALOFIT", ""):
        print
        print "Welcome to demo10!"
        print
        print "**PLEASE NOTE**:"
        print
        print "There are two flavours of this demo, selected through an "
        print "environment variable called `HALOFIT'; this variable is not "
        print "currently set, so we are giving it the value `halofit'."
        print "Please see the wiki for more information: "
>>>>>>> 9677450e
        print "https://bitbucket.org/joezuntz/cosmosis/wiki/Demo10."

        os.environ ["HALOFIT"] = "halofit"


def main(args, pool=None):

    # In case we need to hand-hold a naive demo-10 user.
    demo_10_special (args)

    # Load configuration.
    ini = Inifile(args.inifile, override=args.params)

    # Create pipeline.
    pipeline = LikelihoodPipeline(ini, override=args.variables) 

    # Determine the type of sampling we want.
    sample_method = ini.get(RUNTIME_INI_SECTION, "sampler", "test")
    if sample_method not in sampler_registry:
        raise ValueError("Unknown sampler method %s" % (sample_method,))

    #  Get that sampler from the system.
    sampler_class = sampler_registry[sample_method]

    if pool:
        if not issubclass(sampler_class,ParallelSampler):
            raise ValueError("Sampler does not support parallel execution!")

    #  Now that we have a sampler we know whether we will need an output
    #  file or not.  By default new samplers do need one.
    if sampler_class.needs_output and \
       (pool is None 
        or pool.is_master() 
        or sampler_class.parallel_output):

        #  Create the output files and methods.
        try:
            output_options = dict(ini.items('output'))
        except ConfigParser.NoSectionError:
            sys.stderr.write("ERROR:\nFor the sampler (%s) you chose in the [runtime] section of the ini file I also need an [output] section describing how to save results\n\n"%sample_method)
            sys.exit(1)
        #  Additionally we tell the output here if we are parallel or not.
        if (pool is not None) and sampler_class.parallel_output:
            output_options['rank'] = pool.rank
            output_options['parallel'] = pool.size

        #  Generate the output from a factory.
        output = output_module.output_from_options(output_options)
        output.metadata("sampler", sample_method)
    else:
        #  Some samplers, like the test one, do not need an output file of
        #  the usual type.  In fact giving them one would be a bad idea,
        #  because they might over-write something important.  so we just
        #  give them none.
        output = None

    #  Initialize our sampler, with the class we got above.  It needs an
    #  extra pool argument if it is a ParallelSampler.  All the parallel
    #  samplers can also act serially too.
    if pool:
        sampler = sampler_class(ini, pipeline, output, pool)
    else:
        sampler = sampler_class(ini, pipeline, output)
 
    #  Set up the sampler - for example loading any resources it needs or
    #  checking the ini file for additional parameters.
    sampler.config()

    #  If there is an output file, save the ini information to it as well.
    #  We do it here since it's nicer to have it after the sampler options
    #  that get written in sampler.config.
    if output is not None:
        #  Create a buffer to store the output:
        output.comment("START_OF_PARAMS_INI")
        comment_wrapper = output.comment_file_wrapper()
        ini.write(comment_wrapper)
        output.comment("END_OF_PARAMS_INI")
        #  Do the same with the values file.  Unfortunately that means
        #  reading it in again; if we ever refactor this bit we could
        #  eliminate that.
        values_ini=Inifile(pipeline.values_filename)

        output.comment("START_OF_VALUES_INI")
        values_ini.write(comment_wrapper)
        output.comment("END_OF_VALUES_INI")

        output.comment("START_OF_PRIORS_INI")
        for priors_file in pipeline.priors_files:
            prior_ini=Inifile(priors_file)
            prior_ini.write(comment_wrapper)
        output.comment("END_OF_PRIORS_INI")


    #  Run the sampler until convergence which really means "finished"
    #  here - a sampler can "converge" just by reaching the limit of the
    #  number of samples it is allowed.
    if not pool or pool.is_master():
        while not sampler.is_converged():
            sampler.execute()
            #  Flush any output. This is to stop a problem in some MPI
            #  cases where loads of output is built up before being
            #  written.
            if output: output.flush()
    else:
        sampler.worker()

    if output:
        output.close()

    pipeline.cleanup()

    # Extra-special actions we take to mollycoddle a brand-new user!
    demo_1_special (args)


<<<<<<< HEAD

if __name__=="__main__":
    parser = argparse.ArgumentParser(description="Run a pipeline with a single set of parameters", add_help=True)
    parser.add_argument("inifile", help="Input ini file of parameters")
    parser.add_argument("--mpi",action='store_true',help="Run in MPI mode.")
#    parser.add_argument("--parallel",action='store_true',help="Run in multiprocess parallel mode.")
#    parser.add_argument("--debug", action='store_true', default=False, help="Print additional debugging information")
#    parser.add_argument("-t", "--timing", action='store_true', default=False, help='Time each module in the pipeline')
    parser.add_argument("-p", "--params", nargs="*", action=ParseExtraParameters, help="Override parameters in inifile, with format section.name1=value1 section.name2=value2...")
    parser.add_argument("-v", "--variables", nargs="*", action=ParseExtraParameters, help="Override variables in values file, with format section.name1=value1 section.name2=value2...")
    args = parser.parse_args(sys.argv[1:])

    # initialize parallel workers
    if args.mpi:
        with mpi_pool.MPIPool() as pool:
            main(args,pool)
#    elif parallel:
#        pool = ProcessPool()
    else:
        main(args)
=======
try:
    if __name__=="__main__":
        parser = argparse.ArgumentParser(description="Run a pipeline with a single set of parameters", add_help=True)
        parser.add_argument("inifile", help="Input ini file of parameters")
        parser.add_argument("--mpi",action='store_true',help="Run in MPI mode.")
    #    parser.add_argument("--parallel",action='store_true',help="Run in multiprocess parallel mode.")
    #    parser.add_argument("--debug", action='store_true', default=False, help="Print additional debugging information")
    #    parser.add_argument("-t", "--timing", action='store_true', default=False, help='Time each module in the pipeline')
        parser.add_argument("-p", "--params", nargs="*", action=ParseExtraParameters, help="Override parameters in inifile, with format section.name1=value1 section.name2=value2...")
        parser.add_argument("-v", "--variables", nargs="*", action=ParseExtraParameters, help="Override variables in values file, with format section.name1=value1 section.name2=value2...")
        args = parser.parse_args(sys.argv[1:])

        # initialize parallel workers
        if args.mpi:
            with mpi_pool.MPIPool() as pool:
                main(args,pool)
    #    elif parallel:
    #        pool = ProcessPool()
        else:
            main(args)
except CosmosisConfigurationError as e:
    print e
    sys.exit (1)
>>>>>>> 9677450e
<|MERGE_RESOLUTION|>--- conflicted
+++ resolved
@@ -27,11 +27,7 @@
 
 
 def demo_1_special (args):
-<<<<<<< HEAD
-    if "demo1" in args.inifile:
-=======
-    if "demo1.ini" in args.inifile:
->>>>>>> 9677450e
+    if   "demo1" == args.inifile   or   "demo1.ini" in args.inifile:
         print
         print "Congratulations: you have just run cosmosis demo one!"
         if os.path.exists("./conda"):
@@ -57,16 +53,7 @@
 
 
 def demo_10_special (args):
-<<<<<<< HEAD
     if   "demo10" in args.inifile   and   not os.getenv ("HALOFIT", ""):
-        print
-        print "Welcome to demo10!  PLEASE NOTE: There are two flavours of "
-        print "this demo, "
-        print "selected through an environment variable called `HALOFIT'; "
-        print "this variable is not currently set, so we are giving it the "
-        print "value `halofit'.  Please see the wiki for more information: "
-=======
-    if   "demo10.ini" in args.inifile   and   not os.getenv ("HALOFIT", ""):
         print
         print "Welcome to demo10!"
         print
@@ -76,7 +63,6 @@
         print "environment variable called `HALOFIT'; this variable is not "
         print "currently set, so we are giving it the value `halofit'."
         print "Please see the wiki for more information: "
->>>>>>> 9677450e
         print "https://bitbucket.org/joezuntz/cosmosis/wiki/Demo10."
 
         os.environ ["HALOFIT"] = "halofit"
@@ -192,28 +178,6 @@
     demo_1_special (args)
 
 
-<<<<<<< HEAD
-
-if __name__=="__main__":
-    parser = argparse.ArgumentParser(description="Run a pipeline with a single set of parameters", add_help=True)
-    parser.add_argument("inifile", help="Input ini file of parameters")
-    parser.add_argument("--mpi",action='store_true',help="Run in MPI mode.")
-#    parser.add_argument("--parallel",action='store_true',help="Run in multiprocess parallel mode.")
-#    parser.add_argument("--debug", action='store_true', default=False, help="Print additional debugging information")
-#    parser.add_argument("-t", "--timing", action='store_true', default=False, help='Time each module in the pipeline')
-    parser.add_argument("-p", "--params", nargs="*", action=ParseExtraParameters, help="Override parameters in inifile, with format section.name1=value1 section.name2=value2...")
-    parser.add_argument("-v", "--variables", nargs="*", action=ParseExtraParameters, help="Override variables in values file, with format section.name1=value1 section.name2=value2...")
-    args = parser.parse_args(sys.argv[1:])
-
-    # initialize parallel workers
-    if args.mpi:
-        with mpi_pool.MPIPool() as pool:
-            main(args,pool)
-#    elif parallel:
-#        pool = ProcessPool()
-    else:
-        main(args)
-=======
 try:
     if __name__=="__main__":
         parser = argparse.ArgumentParser(description="Run a pipeline with a single set of parameters", add_help=True)
@@ -236,5 +200,4 @@
             main(args)
 except CosmosisConfigurationError as e:
     print e
-    sys.exit (1)
->>>>>>> 9677450e
+    sys.exit (1)